--- conflicted
+++ resolved
@@ -41,11 +41,7 @@
     });
 }
 
-<<<<<<< HEAD
-impl<'d, T: Instance, TXDMA, RXDMA> I2c<'d, T, TXDMA, RXDMA> {
-=======
 impl<'d, M: PeriMode> I2c<'d, M> {
->>>>>>> 50210e8c
     pub(crate) fn init(&mut self, freq: Hertz, _config: Config) {
         self.info.regs.cr1().modify(|reg| {
             reg.set_pe(false);
@@ -168,20 +164,12 @@
             }
 
             // Check if we were the ones to generate START
-<<<<<<< HEAD
-            if T::regs().cr1().read().start() || !T::regs().sr2().read().msl() {
-=======
             if self.info.regs.cr1().read().start() || !self.info.regs.sr2().read().msl() {
->>>>>>> 50210e8c
                 return Err(Error::Arbitration);
             }
 
             // Set up current address we're trying to talk to
-<<<<<<< HEAD
-            T::regs().dr().write(|reg| reg.set_dr(addr << 1));
-=======
             self.info.regs.dr().write(|reg| reg.set_dr(addr << 1));
->>>>>>> 50210e8c
 
             // Wait until address was sent
             // Wait for the address to be acknowledged
@@ -201,11 +189,7 @@
 
         if frame.send_stop() {
             // Send a STOP condition
-<<<<<<< HEAD
-            T::regs().cr1().modify(|reg| reg.set_stop(true));
-=======
             self.info.regs.cr1().modify(|reg| reg.set_stop(true));
->>>>>>> 50210e8c
         }
 
         // Fallthrough is success
@@ -273,20 +257,12 @@
             }
 
             // Check if we were the ones to generate START
-<<<<<<< HEAD
-            if T::regs().cr1().read().start() || !T::regs().sr2().read().msl() {
-=======
             if self.info.regs.cr1().read().start() || !self.info.regs.sr2().read().msl() {
->>>>>>> 50210e8c
                 return Err(Error::Arbitration);
             }
 
             // Set up current address we're trying to talk to
-<<<<<<< HEAD
-            T::regs().dr().write(|reg| reg.set_dr((addr << 1) + 1));
-=======
             self.info.regs.dr().write(|reg| reg.set_dr((addr << 1) + 1));
->>>>>>> 50210e8c
 
             // Wait until address was sent
             // Wait for the address to be acknowledged
@@ -378,17 +354,9 @@
     }
 }
 
-<<<<<<< HEAD
-    async fn write_frame(&mut self, address: u8, write: &[u8], frame: FrameOptions) -> Result<(), Error>
-    where
-        TXDMA: crate::i2c::TxDma<T>,
-    {
-        T::regs().cr2().modify(|w| {
-=======
 impl<'d> I2c<'d, Async> {
     async fn write_frame(&mut self, address: u8, write: &[u8], frame: FrameOptions) -> Result<(), Error> {
         self.info.regs.cr2().modify(|w| {
->>>>>>> 50210e8c
             // Note: Do not enable the ITBUFEN bit in the I2C_CR2 register if DMA is used for
             // reception.
             w.set_itbufen(false);
@@ -402,53 +370,31 @@
         // Sentinel to disable transfer when an error occurs or future is canceled.
         // TODO: Generate STOP condition on cancel?
         let on_drop = OnDrop::new(|| {
-<<<<<<< HEAD
-            T::regs().cr2().modify(|w| {
-=======
             self.info.regs.cr2().modify(|w| {
->>>>>>> 50210e8c
                 w.set_dmaen(false);
                 w.set_iterren(false);
                 w.set_itevten(false);
             })
         });
 
-<<<<<<< HEAD
-        let state = T::state();
-
-        if frame.send_start() {
-            // Send a START condition
-            T::regs().cr1().modify(|reg| {
-=======
         if frame.send_start() {
             // Send a START condition
             self.info.regs.cr1().modify(|reg| {
->>>>>>> 50210e8c
                 reg.set_start(true);
             });
 
             // Wait until START condition was generated
             poll_fn(|cx| {
-<<<<<<< HEAD
-                state.waker.register(cx.waker());
-
-                match Self::check_and_clear_error_flags() {
-=======
                 self.state.waker.register(cx.waker());
 
                 match Self::check_and_clear_error_flags(self.info) {
->>>>>>> 50210e8c
                     Err(e) => Poll::Ready(Err(e)),
                     Ok(sr1) => {
                         if sr1.start() {
                             Poll::Ready(Ok(()))
                         } else {
                             // When pending, (re-)enable interrupts to wake us up.
-<<<<<<< HEAD
-                            Self::enable_interrupts();
-=======
                             Self::enable_interrupts(self.info);
->>>>>>> 50210e8c
                             Poll::Pending
                         }
                     }
@@ -457,24 +403,11 @@
             .await?;
 
             // Check if we were the ones to generate START
-<<<<<<< HEAD
-            if T::regs().cr1().read().start() || !T::regs().sr2().read().msl() {
-=======
             if self.info.regs.cr1().read().start() || !self.info.regs.sr2().read().msl() {
->>>>>>> 50210e8c
                 return Err(Error::Arbitration);
             }
 
             // Set up current address we're trying to talk to
-<<<<<<< HEAD
-            T::regs().dr().write(|reg| reg.set_dr(address << 1));
-
-            // Wait for the address to be acknowledged
-            poll_fn(|cx| {
-                state.waker.register(cx.waker());
-
-                match Self::check_and_clear_error_flags() {
-=======
             self.info.regs.dr().write(|reg| reg.set_dr(address << 1));
 
             // Wait for the address to be acknowledged
@@ -482,18 +415,13 @@
                 self.state.waker.register(cx.waker());
 
                 match Self::check_and_clear_error_flags(self.info) {
->>>>>>> 50210e8c
                     Err(e) => Poll::Ready(Err(e)),
                     Ok(sr1) => {
                         if sr1.addr() {
                             Poll::Ready(Ok(()))
                         } else {
                             // When pending, (re-)enable interrupts to wake us up.
-<<<<<<< HEAD
-                            Self::enable_interrupts();
-=======
                             Self::enable_interrupts(self.info);
->>>>>>> 50210e8c
                             Poll::Pending
                         }
                     }
@@ -502,46 +430,26 @@
             .await?;
 
             // Clear condition by reading SR2
-<<<<<<< HEAD
-            T::regs().sr2().read();
-=======
             self.info.regs.sr2().read();
->>>>>>> 50210e8c
         }
 
         let dma_transfer = unsafe {
             // Set the I2C_DR register address in the DMA_SxPAR register. The data will be moved to
             // this address from the memory after each TxE event.
-<<<<<<< HEAD
-            let dst = T::regs().dr().as_ptr() as *mut u8;
-
-            let ch = &mut self.tx_dma;
-            let request = ch.request();
-            Transfer::new_write(ch, request, write, dst, Default::default())
-=======
             let dst = self.info.regs.dr().as_ptr() as *mut u8;
 
             self.tx_dma.as_mut().unwrap().write(write, dst, Default::default())
->>>>>>> 50210e8c
         };
 
         // Wait for bytes to be sent, or an error to occur.
         let poll_error = poll_fn(|cx| {
             self.state.waker.register(cx.waker());
 
-<<<<<<< HEAD
-            match Self::check_and_clear_error_flags() {
-                Err(e) => Poll::Ready(Err::<(), Error>(e)),
-                Ok(_) => {
-                    // When pending, (re-)enable interrupts to wake us up.
-                    Self::enable_interrupts();
-=======
             match Self::check_and_clear_error_flags(self.info) {
                 Err(e) => Poll::Ready(Err::<(), Error>(e)),
                 Ok(_) => {
                     // When pending, (re-)enable interrupts to wake us up.
                     Self::enable_interrupts(self.info);
->>>>>>> 50210e8c
                     Poll::Pending
                 }
             }
@@ -553,11 +461,7 @@
             _ => Ok(()),
         }?;
 
-<<<<<<< HEAD
-        T::regs().cr2().modify(|w| {
-=======
         self.info.regs.cr2().modify(|w| {
->>>>>>> 50210e8c
             w.set_dmaen(false);
         });
 
@@ -567,26 +471,16 @@
             // 18.3.8 “Master transmitter: In the interrupt routine after the EOT interrupt, disable DMA
             // requests then wait for a BTF event before programming the Stop condition.”
             poll_fn(|cx| {
-<<<<<<< HEAD
-                state.waker.register(cx.waker());
-
-                match Self::check_and_clear_error_flags() {
-=======
                 self.state.waker.register(cx.waker());
 
                 match Self::check_and_clear_error_flags(self.info) {
->>>>>>> 50210e8c
                     Err(e) => Poll::Ready(Err(e)),
                     Ok(sr1) => {
                         if sr1.btf() {
                             Poll::Ready(Ok(()))
                         } else {
                             // When pending, (re-)enable interrupts to wake us up.
-<<<<<<< HEAD
-                            Self::enable_interrupts();
-=======
                             Self::enable_interrupts(self.info);
->>>>>>> 50210e8c
                             Poll::Pending
                         }
                     }
@@ -594,11 +488,7 @@
             })
             .await?;
 
-<<<<<<< HEAD
-            T::regs().cr1().modify(|w| {
-=======
             self.info.regs.cr1().modify(|w| {
->>>>>>> 50210e8c
                 w.set_stop(true);
             });
         }
@@ -610,14 +500,7 @@
     }
 
     /// Write.
-<<<<<<< HEAD
-    pub async fn write(&mut self, address: u8, write: &[u8]) -> Result<(), Error>
-    where
-        TXDMA: crate::i2c::TxDma<T>,
-    {
-=======
     pub async fn write(&mut self, address: u8, write: &[u8]) -> Result<(), Error> {
->>>>>>> 50210e8c
         self.write_frame(address, write, FrameOptions::FirstAndLastFrame)
             .await?;
 
@@ -625,28 +508,14 @@
     }
 
     /// Read.
-<<<<<<< HEAD
-    pub async fn read(&mut self, address: u8, buffer: &mut [u8]) -> Result<(), Error>
-    where
-        RXDMA: crate::i2c::RxDma<T>,
-    {
-=======
     pub async fn read(&mut self, address: u8, buffer: &mut [u8]) -> Result<(), Error> {
->>>>>>> 50210e8c
         self.read_frame(address, buffer, FrameOptions::FirstAndLastFrame)
             .await?;
 
         Ok(())
     }
 
-<<<<<<< HEAD
-    async fn read_frame(&mut self, address: u8, buffer: &mut [u8], frame: FrameOptions) -> Result<(), Error>
-    where
-        RXDMA: crate::i2c::RxDma<T>,
-    {
-=======
     async fn read_frame(&mut self, address: u8, buffer: &mut [u8], frame: FrameOptions) -> Result<(), Error> {
->>>>>>> 50210e8c
         if buffer.is_empty() {
             return Err(Error::Overrun);
         }
@@ -654,11 +523,7 @@
         // Some branches below depend on whether the buffer contains only a single byte.
         let single_byte = buffer.len() == 1;
 
-<<<<<<< HEAD
-        T::regs().cr2().modify(|w| {
-=======
         self.info.regs.cr2().modify(|w| {
->>>>>>> 50210e8c
             // Note: Do not enable the ITBUFEN bit in the I2C_CR2 register if DMA is used for
             // reception.
             w.set_itbufen(false);
@@ -674,33 +539,13 @@
         // Sentinel to disable transfer when an error occurs or future is canceled.
         // TODO: Generate STOP condition on cancel?
         let on_drop = OnDrop::new(|| {
-<<<<<<< HEAD
-            T::regs().cr2().modify(|w| {
-=======
             self.info.regs.cr2().modify(|w| {
->>>>>>> 50210e8c
                 w.set_dmaen(false);
                 w.set_iterren(false);
                 w.set_itevten(false);
             })
         });
 
-<<<<<<< HEAD
-        let state = T::state();
-
-        if frame.send_start() {
-            // Send a START condition and set ACK bit
-            T::regs().cr1().modify(|reg| {
-                reg.set_start(true);
-                reg.set_ack(true);
-            });
-
-            // Wait until START condition was generated
-            poll_fn(|cx| {
-                state.waker.register(cx.waker());
-
-                match Self::check_and_clear_error_flags() {
-=======
         if frame.send_start() {
             // Send a START condition and set ACK bit
             self.info.regs.cr1().modify(|reg| {
@@ -713,18 +558,13 @@
                 self.state.waker.register(cx.waker());
 
                 match Self::check_and_clear_error_flags(self.info) {
->>>>>>> 50210e8c
                     Err(e) => Poll::Ready(Err(e)),
                     Ok(sr1) => {
                         if sr1.start() {
                             Poll::Ready(Ok(()))
                         } else {
                             // When pending, (re-)enable interrupts to wake us up.
-<<<<<<< HEAD
-                            Self::enable_interrupts();
-=======
                             Self::enable_interrupts(self.info);
->>>>>>> 50210e8c
                             Poll::Pending
                         }
                     }
@@ -733,24 +573,11 @@
             .await?;
 
             // Check if we were the ones to generate START
-<<<<<<< HEAD
-            if T::regs().cr1().read().start() || !T::regs().sr2().read().msl() {
-=======
             if self.info.regs.cr1().read().start() || !self.info.regs.sr2().read().msl() {
->>>>>>> 50210e8c
                 return Err(Error::Arbitration);
             }
 
             // Set up current address we're trying to talk to
-<<<<<<< HEAD
-            T::regs().dr().write(|reg| reg.set_dr((address << 1) + 1));
-
-            // Wait for the address to be acknowledged
-            poll_fn(|cx| {
-                state.waker.register(cx.waker());
-
-                match Self::check_and_clear_error_flags() {
-=======
             self.info.regs.dr().write(|reg| reg.set_dr((address << 1) + 1));
 
             // Wait for the address to be acknowledged
@@ -758,18 +585,13 @@
                 self.state.waker.register(cx.waker());
 
                 match Self::check_and_clear_error_flags(self.info) {
->>>>>>> 50210e8c
                     Err(e) => Poll::Ready(Err(e)),
                     Ok(sr1) => {
                         if sr1.addr() {
                             Poll::Ready(Ok(()))
                         } else {
                             // When pending, (re-)enable interrupts to wake us up.
-<<<<<<< HEAD
-                            Self::enable_interrupts();
-=======
                             Self::enable_interrupts(self.info);
->>>>>>> 50210e8c
                             Poll::Pending
                         }
                     }
@@ -780,30 +602,18 @@
             // 18.3.8: When a single byte must be received: the NACK must be programmed during EV6
             // event, i.e. program ACK=0 when ADDR=1, before clearing ADDR flag.
             if frame.send_nack() && single_byte {
-<<<<<<< HEAD
-                T::regs().cr1().modify(|w| {
-=======
                 self.info.regs.cr1().modify(|w| {
->>>>>>> 50210e8c
                     w.set_ack(false);
                 });
             }
 
             // Clear condition by reading SR2
-<<<<<<< HEAD
-            T::regs().sr2().read();
-=======
             self.info.regs.sr2().read();
->>>>>>> 50210e8c
         } else {
             // Before starting reception of single byte (but without START condition, i.e. in case
             // of continued frame), program NACK to emit at end of this byte.
             if frame.send_nack() && single_byte {
-<<<<<<< HEAD
-                T::regs().cr1().modify(|w| {
-=======
                 self.info.regs.cr1().modify(|w| {
->>>>>>> 50210e8c
                     w.set_ack(false);
                 });
             }
@@ -813,11 +623,7 @@
         // condition either after clearing ADDR flag, or in the DMA Transfer Complete interrupt
         // routine.
         if frame.send_stop() && single_byte {
-<<<<<<< HEAD
-            T::regs().cr1().modify(|w| {
-=======
             self.info.regs.cr1().modify(|w| {
->>>>>>> 50210e8c
                 w.set_stop(true);
             });
         }
@@ -825,30 +631,13 @@
         let dma_transfer = unsafe {
             // Set the I2C_DR register address in the DMA_SxPAR register. The data will be moved
             // from this address from the memory after each RxE event.
-<<<<<<< HEAD
-            let src = T::regs().dr().as_ptr() as *mut u8;
-
-            let ch = &mut self.rx_dma;
-            let request = ch.request();
-            Transfer::new_read(ch, request, src, buffer, Default::default())
-=======
             let src = self.info.regs.dr().as_ptr() as *mut u8;
 
             self.rx_dma.as_mut().unwrap().read(src, buffer, Default::default())
->>>>>>> 50210e8c
         };
 
         // Wait for bytes to be received, or an error to occur.
         let poll_error = poll_fn(|cx| {
-<<<<<<< HEAD
-            state.waker.register(cx.waker());
-
-            match Self::check_and_clear_error_flags() {
-                Err(e) => Poll::Ready(Err::<(), Error>(e)),
-                _ => {
-                    // When pending, (re-)enable interrupts to wake us up.
-                    Self::enable_interrupts();
-=======
             self.state.waker.register(cx.waker());
 
             match Self::check_and_clear_error_flags(self.info) {
@@ -856,7 +645,6 @@
                 _ => {
                     // When pending, (re-)enable interrupts to wake us up.
                     Self::enable_interrupts(self.info);
->>>>>>> 50210e8c
                     Poll::Pending
                 }
             }
@@ -867,20 +655,12 @@
             _ => Ok(()),
         }?;
 
-<<<<<<< HEAD
-        T::regs().cr2().modify(|w| {
-=======
         self.info.regs.cr2().modify(|w| {
->>>>>>> 50210e8c
             w.set_dmaen(false);
         });
 
         if frame.send_stop() && !single_byte {
-<<<<<<< HEAD
-            T::regs().cr1().modify(|w| {
-=======
             self.info.regs.cr1().modify(|w| {
->>>>>>> 50210e8c
                 w.set_stop(true);
             });
         }
@@ -892,15 +672,7 @@
     }
 
     /// Write, restart, read.
-<<<<<<< HEAD
-    pub async fn write_read(&mut self, address: u8, write: &[u8], read: &mut [u8]) -> Result<(), Error>
-    where
-        RXDMA: crate::i2c::RxDma<T>,
-        TXDMA: crate::i2c::TxDma<T>,
-    {
-=======
     pub async fn write_read(&mut self, address: u8, write: &[u8], read: &mut [u8]) -> Result<(), Error> {
->>>>>>> 50210e8c
         // Check empty read buffer before starting transaction. Otherwise, we would not generate the
         // stop condition below.
         if read.is_empty() {
@@ -916,15 +688,7 @@
     /// Consecutive operations of same type are merged. See [transaction contract] for details.
     ///
     /// [transaction contract]: embedded_hal_1::i2c::I2c::transaction
-<<<<<<< HEAD
-    pub async fn transaction(&mut self, addr: u8, operations: &mut [Operation<'_>]) -> Result<(), Error>
-    where
-        RXDMA: crate::i2c::RxDma<T>,
-        TXDMA: crate::i2c::TxDma<T>,
-    {
-=======
     pub async fn transaction(&mut self, addr: u8, operations: &mut [Operation<'_>]) -> Result<(), Error> {
->>>>>>> 50210e8c
         for (op, frame) in operation_frames(operations)? {
             match op {
                 Operation::Read(read) => self.read_frame(addr, read, frame).await?,
