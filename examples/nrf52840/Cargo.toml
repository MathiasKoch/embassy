[package]
edition = "2021"
name = "embassy-nrf52840-examples"
version = "0.1.0"
license = "MIT OR Apache-2.0"

[features]
default = ["nightly"]
nightly = [
    "embedded-hal-async",
    "embassy-executor/nightly",
    "embassy-nrf/nightly",
    "embassy-net/nightly",
    "embassy-net-esp-hosted",
    "embassy-nrf/unstable-traits",
    "embassy-time/nightly",
    "embassy-time/unstable-traits",
    "static_cell/nightly",
    "embassy-usb",
    "embedded-io/async",
    "embassy-net",
    "embassy-lora",
    "lora-phy",
    "lorawan-device",
    "lorawan",
]

[dependencies]
embassy-futures = { version = "0.1.0", path = "../../embassy-futures" }
embassy-sync = { version = "0.2.0", path = "../../embassy-sync", features = ["defmt"] }
embassy-executor = { version = "0.2.0", path = "../../embassy-executor", features = ["arch-cortex-m", "executor-thread", "executor-interrupt", "defmt", "integrated-timers"] }
embassy-time = { version = "0.1.2", path = "../../embassy-time", features = ["defmt", "defmt-timestamp-uptime"] }
embassy-nrf = { version = "0.1.0", path = "../../embassy-nrf", features = ["defmt", "nrf52840", "time-driver-rtc1", "gpiote", "unstable-pac", "time"] }
embassy-net = { version = "0.1.0", path = "../../embassy-net", features = ["defmt", "tcp", "dhcpv4", "medium-ethernet"], optional = true }
embassy-usb = { version = "0.1.0", path = "../../embassy-usb", features = ["defmt", "msos-descriptor",], optional = true }
embedded-io = "0.4.0"
embassy-lora = { version = "0.1.0", path = "../../embassy-lora", features = ["time", "defmt"], optional = true }
lora-phy = { version = "1", optional = true }
lorawan-device = { version = "0.10.0", default-features = false, features = ["async", "external-lora-phy"], optional = true }
lorawan = { version = "0.7.3", default-features = false, features = ["default-crypto"], optional = true }
embassy-net-esp-hosted = { version = "0.1.0", path = "../../embassy-net-esp-hosted", features = ["defmt"], optional = true }

defmt = "0.3"
defmt-rtt = "0.4"

fixed = "1.10.0"
static_cell = "1.1"
cortex-m = { version = "0.7.6", features = ["inline-asm", "critical-section-single-core"] }
cortex-m-rt = "0.7.0"
panic-probe = { version = "0.3", features = ["print-defmt"] }
futures = { version = "0.3.17", default-features = false, features = ["async-await"] }
rand = { version = "0.8.4", default-features = false }
embedded-storage = "0.3.0"
usbd-hid = "0.6.0"
serde = { version = "1.0.136", default-features = false }
embedded-hal-async = { version = "0.2.0-alpha.2", optional = true }
num-integer = { version = "0.1.45", default-features = false }
<<<<<<< HEAD
microfft = "0.5.0"
=======
microfft = "0.5.0"

[patch.crates-io]
lora-phy = { git = "https://github.com/embassy-rs/lora-phy", rev = "ad289428fd44b02788e2fa2116445cc8f640a265" }

[profile.release]
debug = 2
>>>>>>> 3ee3f0e2
<|MERGE_RESOLUTION|>--- conflicted
+++ resolved
@@ -55,14 +55,7 @@
 serde = { version = "1.0.136", default-features = false }
 embedded-hal-async = { version = "0.2.0-alpha.2", optional = true }
 num-integer = { version = "0.1.45", default-features = false }
-<<<<<<< HEAD
-microfft = "0.5.0"
-=======
 microfft = "0.5.0"
 
-[patch.crates-io]
-lora-phy = { git = "https://github.com/embassy-rs/lora-phy", rev = "ad289428fd44b02788e2fa2116445cc8f640a265" }
-
 [profile.release]
-debug = 2
->>>>>>> 3ee3f0e2
+debug = 2