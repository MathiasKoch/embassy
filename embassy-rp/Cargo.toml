--- conflicted
+++ resolved
@@ -7,16 +7,10 @@
 src_base = "https://github.com/embassy-rs/embassy/blob/embassy-rp-v$VERSION/embassy-rp/src/"
 src_base_git = "https://github.com/embassy-rs/embassy/blob/$COMMIT/embassy-rp/src/"
 features = ["nightly", "defmt", "unstable-pac", "unstable-traits"]
-flavors = [
-    { name = "rp2040", target = "thumbv6m-none-eabi" },
-]
+flavors = [{ name = "rp2040", target = "thumbv6m-none-eabi" }]
 
 [features]
-<<<<<<< HEAD
-=======
 defmt = ["dep:defmt", "embassy-usb?/defmt"]
-
->>>>>>> 573c433f
 # Reexport the PAC for the currently enabled chip at `embassy_rp::pac`.
 # This is unstable because semver-minor (non-breaking) releases of embassy-rp may major-bump (breaking) the PAC version.
 # If this is an issue for you, you're encouraged to directly depend on a fixed version of the PAC.
@@ -26,11 +20,13 @@
 time-driver = []
 
 # Enable nightly-only features
-<<<<<<< HEAD
-nightly = ["embassy-executor/nightly", "embedded-hal-1", "embedded-hal-async", "embassy-embedded-hal/nightly", "embedded-io"]
-=======
-nightly = ["embassy-executor/nightly", "embedded-hal-1", "embedded-hal-async", "embassy-embedded-hal/nightly", "dep:embassy-usb"]
->>>>>>> 573c433f
+nightly = [
+    "embassy-executor/nightly",
+    "embedded-hal-1",
+    "embedded-hal-async",
+    "embassy-embedded-hal/nightly",
+    "dep:embassy-usb",
+]
 
 # Implement embedded-hal 1.0 alpha traits.
 # Implement embedded-hal-async traits if `nightly` is set as well.
@@ -39,11 +35,15 @@
 [dependencies]
 embassy-sync = { version = "0.1.0", path = "../embassy-sync" }
 embassy-executor = { version = "0.1.0", path = "../embassy-executor" }
-embassy-time = { version = "0.1.0", path = "../embassy-time", features = [ "tick-hz-1_000_000" ] }
-embassy-cortex-m = { version = "0.1.0", path = "../embassy-cortex-m", features = ["prio-bits-2"]}
-embassy-hal-common = {version = "0.1.0", path = "../embassy-hal-common" }
-embassy-embedded-hal = {version = "0.1.0", path = "../embassy-embedded-hal" }
-embassy-usb = {version = "0.1.0", path = "../embassy-usb", optional = true }
+embassy-time = { version = "0.1.0", path = "../embassy-time", features = [
+    "tick-hz-1_000_000",
+] }
+embassy-cortex-m = { version = "0.1.0", path = "../embassy-cortex-m", features = [
+    "prio-bits-2",
+] }
+embassy-hal-common = { version = "0.1.0", path = "../embassy-hal-common" }
+embassy-embedded-hal = { version = "0.1.0", path = "../embassy-embedded-hal" }
+embassy-usb = { version = "0.1.0", path = "../embassy-usb", optional = true }
 atomic-polyfill = "1.0.1"
 defmt = { version = "0.3", optional = true }
 log = { version = "0.4.14", optional = true }
@@ -52,12 +52,18 @@
 cortex-m-rt = ">=0.6.15,<0.8"
 cortex-m = "0.7.6"
 critical-section = "1.1"
-futures = { version = "0.3.17", default-features = false, features = ["async-await"] }
+futures = { version = "0.3.17", default-features = false, features = [
+    "async-await",
+] }
 embedded-io = { version = "0.3.0", features = ["async"], optional = true }
 
-rp2040-pac2 = { git = "https://github.com/embassy-rs/rp2040-pac2", rev="017e3c9007b2d3b6965f0d85b5bf8ce3fa6d7364", features = ["rt"] }
+rp2040-pac2 = { git = "https://github.com/embassy-rs/rp2040-pac2", rev = "017e3c9007b2d3b6965f0d85b5bf8ce3fa6d7364", features = [
+    "rt",
+] }
 #rp2040-pac2 = { path = "../../rp2040-pac2", features = ["rt"] }
 
-embedded-hal-02 = { package = "embedded-hal", version = "0.2.6", features = ["unproven"] }
-embedded-hal-1 = { package = "embedded-hal", version = "1.0.0-alpha.8", optional = true}
-embedded-hal-async = { version = "0.1.0-alpha.1", optional = true}+embedded-hal-02 = { package = "embedded-hal", version = "0.2.6", features = [
+    "unproven",
+] }
+embedded-hal-1 = { package = "embedded-hal", version = "1.0.0-alpha.8", optional = true }
+embedded-hal-async = { version = "0.1.0-alpha.1", optional = true }