[package]
edition = "2021"
name = "embassy-stm32-tests"
version = "0.1.0"
license = "MIT OR Apache-2.0"
autobins = false

[features]
stm32f103c8 = ["embassy-stm32/stm32f103c8", "not-gpdma"]     # Blue Pill
<<<<<<< HEAD
stm32f429zi = ["embassy-stm32/stm32f429zi", "sdmmc", "chrono", "can", "not-gpdma"]     # Nucleo
=======
stm32f429zi = ["embassy-stm32/stm32f429zi", "chrono", "not-gpdma"]     # Nucleo "sdmmc"
>>>>>>> 98398d31
stm32g071rb = ["embassy-stm32/stm32g071rb", "not-gpdma"]     # Nucleo
stm32c031c6 = ["embassy-stm32/stm32c031c6", "not-gpdma"]     # Nucleo
stm32g491re = ["embassy-stm32/stm32g491re", "not-gpdma"]     # Nucleo
stm32h755zi = ["embassy-stm32/stm32h755zi-cm7", "not-gpdma"] # Nucleo
stm32wb55rg = ["embassy-stm32/stm32wb55rg", "not-gpdma", "ble"]     # Nucleo
stm32h563zi = ["embassy-stm32/stm32h563zi"]     # Nucleo
stm32u585ai = ["embassy-stm32/stm32u585ai"]     # IoT board

sdmmc = []
chrono = ["embassy-stm32/chrono", "dep:chrono"]
ble = []
can = []
not-gpdma = []

[dependencies]
teleprobe-meta = "1"

embassy-sync = { version = "0.2.0", path = "../../embassy-sync", features = ["defmt"] }
embassy-executor = { version = "0.2.0", path = "../../embassy-executor", features = ["arch-cortex-m", "executor-thread", "defmt", "integrated-timers"] }
embassy-time = { version = "0.1.0", path = "../../embassy-time", features = ["defmt", "tick-hz-32_768", "defmt-timestamp-uptime"] }
embassy-stm32 = { version = "0.1.0", path = "../../embassy-stm32", features = ["nightly", "defmt", "unstable-pac", "memory-x", "time-driver-any"]  }
embassy-futures = { version = "0.1.0", path = "../../embassy-futures" }

defmt = "0.3.0"
defmt-rtt = "0.4"

cortex-m = { version = "0.7.6", features = ["critical-section-single-core"] }
cortex-m-rt = "0.7.0"
embedded-hal = "0.2.6"
embedded-hal-1 = { package = "embedded-hal", version = "=1.0.0-alpha.10" }
embedded-hal-async = { version = "=0.2.0-alpha.1" }
panic-probe = { version = "0.3.0", features = ["print-defmt"] }
rand_core = { version = "0.6", default-features = false }
rand_chacha = { version = "0.3", default-features = false }

chrono = { version = "^0.4", default-features = false, optional = true}

# BEGIN TESTS
# Generated by gen_test.py. DO NOT EDIT.
[[bin]]
name = "tl_mbox"
path = "src/bin/tl_mbox.rs"
required-features = [ "ble",]

[[bin]]
name = "can"
path = "src/bin/can.rs"
required-features = [ "can",]

[[bin]]
name = "gpio"
path = "src/bin/gpio.rs"
required-features = []

[[bin]]
name = "rtc"
path = "src/bin/rtc.rs"
required-features = [ "chrono",]

[[bin]]
name = "sdmmc"
path = "src/bin/sdmmc.rs"
required-features = [ "sdmmc",]

[[bin]]
name = "spi"
path = "src/bin/spi.rs"
required-features = []

[[bin]]
name = "spi_dma"
path = "src/bin/spi_dma.rs"
required-features = []

[[bin]]
name = "timer"
path = "src/bin/timer.rs"
required-features = []

[[bin]]
name = "usart"
path = "src/bin/usart.rs"
required-features = []

[[bin]]
name = "usart_dma"
path = "src/bin/usart_dma.rs"
required-features = []

[[bin]]
name = "usart_rx_ringbuffered"
path = "src/bin/usart_rx_ringbuffered.rs"
required-features = [ "not-gpdma",]

# END TESTS

[profile.dev]
debug = 2
debug-assertions = true
opt-level = 's'
overflow-checks = true

[profile.release]
codegen-units = 1
debug = 2
debug-assertions = false
incremental = false
lto = "fat"
opt-level = 's'
overflow-checks = false

# do not optimize proc-macro crates = faster builds from scratch
[profile.dev.build-override]
codegen-units = 8
debug = false
debug-assertions = false
opt-level = 0
overflow-checks = false

[profile.release.build-override]
codegen-units = 8
debug = false
debug-assertions = false
opt-level = 0
overflow-checks = false<|MERGE_RESOLUTION|>--- conflicted
+++ resolved
@@ -7,11 +7,7 @@
 
 [features]
 stm32f103c8 = ["embassy-stm32/stm32f103c8", "not-gpdma"]     # Blue Pill
-<<<<<<< HEAD
-stm32f429zi = ["embassy-stm32/stm32f429zi", "sdmmc", "chrono", "can", "not-gpdma"]     # Nucleo
-=======
-stm32f429zi = ["embassy-stm32/stm32f429zi", "chrono", "not-gpdma"]     # Nucleo "sdmmc"
->>>>>>> 98398d31
+stm32f429zi = ["embassy-stm32/stm32f429zi", "chrono", "can", "not-gpdma"]     # Nucleo "sdmmc"
 stm32g071rb = ["embassy-stm32/stm32g071rb", "not-gpdma"]     # Nucleo
 stm32c031c6 = ["embassy-stm32/stm32c031c6", "not-gpdma"]     # Nucleo
 stm32g491re = ["embassy-stm32/stm32g491re", "not-gpdma"]     # Nucleo
